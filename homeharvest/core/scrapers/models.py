--- conflicted
+++ resolved
@@ -102,11 +102,7 @@
     latitude: float | None = None
     longitude: float | None = None
     neighborhoods: Optional[str] = None
-<<<<<<< HEAD
     county: Optional[str] = None
     fips_code: Optional[str] = None
-=======
-
     agents: list[Agent] = None
-    nearby_schools: list[str] = None
->>>>>>> 72467039
+    nearby_schools: list[str] = None