--- conflicted
+++ resolved
@@ -102,9 +102,5 @@
     longitude: float | None = None
     neighborhoods: Optional[str] = None
 
-<<<<<<< HEAD
     agents: list[Agent] = None
-    nearby_schools: list[str] = None
-=======
-    agents: list[Agent] = None
->>>>>>> 6076b0f9
+    nearby_schools: list[str] = None